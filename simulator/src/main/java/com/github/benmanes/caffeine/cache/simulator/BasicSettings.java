--- conflicted
+++ resolved
@@ -76,17 +76,12 @@
     return new TinyLfuSettings();
   }
 
-<<<<<<< HEAD
   public LRBBSettings lrbb() {
     return new LRBBSettings();
   }
 
   public int maximumSize() {
     return config().getInt("maximum-size");
-=======
-  public long maximumSize() {
-    return config().getLong("maximum-size");
->>>>>>> a54afaa9
   }
 
   public TraceSettings trace() {
