/*
 * Copyright 2015 Ben Manes. All Rights Reserved.
 *
 * Licensed under the Apache License, Version 2.0 (the "License");
 * you may not use this file except in compliance with the License.
 * You may obtain a copy of the License at
 *
 *     http://www.apache.org/licenses/LICENSE-2.0
 *
 * Unless required by applicable law or agreed to in writing, software
 * distributed under the License is distributed on an "AS IS" BASIS,
 * WITHOUT WARRANTIES OR CONDITIONS OF ANY KIND, either express or implied.
 * See the License for the specific language governing permissions and
 * limitations under the License.
 */
package com.github.benmanes.caffeine.cache.simulator.policy.product;

import static com.github.benmanes.caffeine.cache.simulator.policy.Policy.Characteristic.WEIGHTED;

import java.util.Set;

import com.github.benmanes.caffeine.cache.Cache;
import com.github.benmanes.caffeine.cache.Caffeine;
import com.github.benmanes.caffeine.cache.RemovalCause;
import com.github.benmanes.caffeine.cache.simulator.BasicSettings;
import com.github.benmanes.caffeine.cache.simulator.policy.AccessEvent;
import com.github.benmanes.caffeine.cache.simulator.policy.Policy;
import com.github.benmanes.caffeine.cache.simulator.policy.PolicyStats;
import com.google.common.collect.ImmutableSet;
import com.google.common.collect.Sets;
import com.typesafe.config.Config;

/**
 * Caffeine cache implementation.
 *
 * @author ben.manes@gmail.com (Ben Manes)
 */
public final class CaffeinePolicy implements Policy {
  private final Cache<Long, AccessEvent> cache;
  private final PolicyStats policyStats;

  public CaffeinePolicy(Config config) {
    BasicSettings settings = new BasicSettings(config);
<<<<<<< HEAD
    policyStats = new PolicyStats("product.Caffeine",settings.report().characteristics());
    maximumSize = settings.maximumSize();
=======
>>>>>>> 7a78372b
    cache = Caffeine.newBuilder()
        .removalListener((Long key, AccessEvent value, RemovalCause cause) ->
            policyStats.recordEviction())
        .weigher((key, value) -> value.weight())
<<<<<<< HEAD
        .initialCapacity(maximumSize)
        .maximumWeight(maximumSize)
=======
        .initialCapacity(settings.maximumSize())
        .maximumWeight(settings.maximumSize())
>>>>>>> 7a78372b
        .executor(Runnable::run)
        .build();
  }

  /** Returns all variations of this policy based on the configuration parameters. */
  public static Set<Policy> policies(Config config) {
    return ImmutableSet.of(new CaffeinePolicy(config));
  }

  @Override public Set<Characteristic> characteristics() {
    return Sets.immutableEnumSet(WEIGHTED);
  }

  @Override
  public void record(AccessEvent event) {
    Object value = cache.getIfPresent(event.key());
    if (value == null) {
      cache.put(event.key(), event);
<<<<<<< HEAD
      policyStats.recordMiss(event);
=======
      policyStats.recordMiss();
>>>>>>> 7a78372b
    } else {
      policyStats.recordHit(event);
    }
  }

  @Override
  public PolicyStats stats() {
    return policyStats;
  }
}<|MERGE_RESOLUTION|>--- conflicted
+++ resolved
@@ -41,22 +41,14 @@
 
   public CaffeinePolicy(Config config) {
     BasicSettings settings = new BasicSettings(config);
-<<<<<<< HEAD
     policyStats = new PolicyStats("product.Caffeine",settings.report().characteristics());
-    maximumSize = settings.maximumSize();
-=======
->>>>>>> 7a78372b
+    int maximumSize = settings.maximumSize();
     cache = Caffeine.newBuilder()
         .removalListener((Long key, AccessEvent value, RemovalCause cause) ->
             policyStats.recordEviction())
         .weigher((key, value) -> value.weight())
-<<<<<<< HEAD
         .initialCapacity(maximumSize)
         .maximumWeight(maximumSize)
-=======
-        .initialCapacity(settings.maximumSize())
-        .maximumWeight(settings.maximumSize())
->>>>>>> 7a78372b
         .executor(Runnable::run)
         .build();
   }
@@ -75,11 +67,7 @@
     Object value = cache.getIfPresent(event.key());
     if (value == null) {
       cache.put(event.key(), event);
-<<<<<<< HEAD
       policyStats.recordMiss(event);
-=======
-      policyStats.recordMiss();
->>>>>>> 7a78372b
     } else {
       policyStats.recordHit(event);
     }
