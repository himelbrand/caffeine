/*
 * Copyright 2015 Ben Manes. All Rights Reserved.
 *
 * Licensed under the Apache License, Version 2.0 (the "License");
 * you may not use this file except in compliance with the License.
 * You may obtain a copy of the License at
 *
 *     http://www.apache.org/licenses/LICENSE-2.0
 *
 * Unless required by applicable law or agreed to in writing, software
 * distributed under the License is distributed on an "AS IS" BASIS,
 * WITHOUT WARRANTIES OR CONDITIONS OF ANY KIND, either express or implied.
 * See the License for the specific language governing permissions and
 * limitations under the License.
 */
package com.github.benmanes.caffeine.cache.simulator.admission;

import com.github.benmanes.caffeine.cache.simulator.policy.AccessEvent;

/**
 * An admission policy to the cache. A page replacement policy always admits new entries and chooses
 * a victim to remove if the cache exceeds a maximum size. An admission policy augments the eviction
 * policy by letting the cache not accept the new entry, based on the assumption that the victim is
 * more likely to be used again.
 *
 * @author ben.manes@gmail.com (Ben Manes)
 */
public interface Admittor {

  /** Records the access to the entry. */
  void record(AccessEvent event);

  /** Records the access to the entry. */
  default void record(long key) {
    record(AccessEvent.forKey(key));
  }

  /**
   * Returns if the candidate should be added to the cache and the page replacement policy's chosen
   * victim should be removed.
   *
   * @param candidate the event of the newly added entry
   * @param victim the event of the entry the policy recommends removing
   * @return if the candidate should be added and the victim removed due to eviction
   */
  boolean admit(AccessEvent candidate, AccessEvent victim);

  /**
   * Returns if the candidate should be added to the cache and the page replacement policy's chosen
   * victim should be removed.
   *
   * @param candidateKey the key to the newly added entry
   * @param victimKey the key to the entry the policy recommends removing
   * @return if the candidate should be added and the victim removed due to eviction
   */
  default boolean admit(long candidateKey, long victimKey) {
    return admit(AccessEvent.forKey(candidateKey), AccessEvent.forKey(victimKey));
  }

  /** Records the access to the entry. (overloading to use events)*/
  default void record(AccessEvent event) { record(event.key()); }

  /**
   * Returns if the candidate should be added to the cache and the page replacement policy's chosen
   * victim should be removed.
   *
   * @param candidate the event of the newly added entry
   * @param victim the event of the entry the policy recommends removing
   * @return if the candidate should be added and the victim removed due to eviction
   */
  default boolean admit(AccessEvent candidate, AccessEvent victim) { return admit(candidate.key(),victim.key()); }

  /** Returns an admittor that admits every candidate. */
  static Admittor always() {
    return AlwaysAdmit.INSTANCE;
  }

<<<<<<< HEAD
  interface PenaltiesAdmittor extends Admittor {

    @Override
    void record(AccessEvent event);

    @Override
    boolean admit(AccessEvent candidate, AccessEvent victim);

    @Override
    default boolean admit(long candidateKey, long victimKey){return false;}

    @Override
    default void record(long key){}
=======
  /** An admission policy that does not exploit external event metadata. */
  interface KeyOnlyAdmittor extends Admittor {

    @Override
    void record(long key);

    @Override
    boolean admit(long candidateKey, long victimKey);

    @Override
    default void record(AccessEvent event) {
      record(event.key());
    }

    @Override
    default boolean admit(AccessEvent candidate, AccessEvent victim) {
      return admit(candidate.key(), victim.key());
    }
>>>>>>> 00c30469
  }
}

enum AlwaysAdmit implements Admittor {
  INSTANCE;

  @Override public void record(long key) {}
  @Override public void record(AccessEvent event) {}
  @Override public boolean admit(long candidateKey, long victimKey) {
    return true;
  }
  @Override public boolean admit(AccessEvent candidate, AccessEvent victim) {
    return true;
  }
}<|MERGE_RESOLUTION|>--- conflicted
+++ resolved
@@ -75,21 +75,6 @@
     return AlwaysAdmit.INSTANCE;
   }
 
-<<<<<<< HEAD
-  interface PenaltiesAdmittor extends Admittor {
-
-    @Override
-    void record(AccessEvent event);
-
-    @Override
-    boolean admit(AccessEvent candidate, AccessEvent victim);
-
-    @Override
-    default boolean admit(long candidateKey, long victimKey){return false;}
-
-    @Override
-    default void record(long key){}
-=======
   /** An admission policy that does not exploit external event metadata. */
   interface KeyOnlyAdmittor extends Admittor {
 
@@ -108,7 +93,6 @@
     default boolean admit(AccessEvent candidate, AccessEvent victim) {
       return admit(candidate.key(), victim.key());
     }
->>>>>>> 00c30469
   }
 }
 
