--- conflicted
+++ resolved
@@ -125,13 +125,6 @@
     registerProduct();
     registerTwoQueue();
     registerAdaptive();
-<<<<<<< HEAD
-    registerGDWheel();
-    Map<String, Factory> normalized = factories.entrySet().stream()
-        .collect(toMap(entry -> entry.getKey().toLowerCase(US), Map.Entry::getValue));
-    factories.clear();
-    factories.putAll(normalized);
-=======
     registerGreedyDual();
   }
 
@@ -158,7 +151,6 @@
   private void registerMany(String name, Class<? extends Policy> policyClass,
       Function<Config, Set<Policy>> creator) {
     factories.put(name.trim().toLowerCase(US), Factory.of(policyClass, creator));
->>>>>>> e2dd997c
   }
 
   private void registerOptimal() {
@@ -179,16 +171,12 @@
       registerMany(priority.label(), FrequentlyUsedPolicy.class,
           config -> FrequentlyUsedPolicy.policies(config, priority));
     });
-<<<<<<< HEAD
-    factories.put("linked.SegmentedLru", SegmentedLruPolicy::policies);
-    factories.put("linked.Multiqueue", MultiQueuePolicy::policies);
-    factories.put("linked.S4Lru", S4LruPolicy::policies);
-    factories.put("linked.lrbb", LRBB::policies);
-=======
+    registerMany(SegmentedLruPolicy.class, SegmentedLruPolicy::policies);
+    registerMany(LRBB.class, LRBB::policies);
     registerMany(S4LruPolicy.class, S4LruPolicy::policies);
     register(MultiQueuePolicy.class, MultiQueuePolicy::new);
     registerMany(SegmentedLruPolicy.class, SegmentedLruPolicy::policies);
->>>>>>> e2dd997c
+    registerMany()
   }
 
   private void registerSampled() {
@@ -217,19 +205,9 @@
 
     registerMany(HillClimberWindowTinyLfuPolicy.class, HillClimberWindowTinyLfuPolicy::policies);
 
-<<<<<<< HEAD
-    factories.put("sketch.TinyCache", TinyCachePolicy::policies);
-    factories.put("sketch.WindowTinyCache", WindowTinyCachePolicy::policies);
-    factories.put("sketch.TinyCache_GhostCache", TinyCacheWithGhostCachePolicy::policies);
-
-    factories.put("sketch.WindowLA", WindowLAPolicy::policies);
-    factories.put("sketch.LAHillClimberWindow", LAHillClimberWindowPolicy::policies);
-
-=======
     register(TinyCachePolicy.class, TinyCachePolicy::new);
     register(WindowTinyCachePolicy.class, WindowTinyCachePolicy::new);
     register(TinyCacheWithGhostCachePolicy.class, TinyCacheWithGhostCachePolicy::new);
->>>>>>> e2dd997c
   }
 
   private void registerIrr() {
